# -*- coding: utf-8 -*-
#
# This file is part of Glances.
#
# Copyright (C) 2015 Nicolargo <nicolas@nicolargo.com>
#
# Glances is free software; you can redistribute it and/or modify
# it under the terms of the GNU Lesser General Public License as published by
# the Free Software Foundation, either version 3 of the License, or
# (at your option) any later version.
#
# Glances is distributed in the hope that it will be useful,
# but WITHOUT ANY WARRANTY; without even the implied warranty of
# MERCHANTABILITY or FITNESS FOR A PARTICULAR PURPOSE. See the
# GNU Lesser General Public License for more details.
#
# You should have received a copy of the GNU Lesser General Public License
# along with this program. If not, see <http://www.gnu.org/licenses/>.

"""Network plugin."""

import base64
import operator

import psutil

from glances.core.glances_timer import getTimeSinceLastUpdate
from glances.plugins.glances_plugin import GlancesPlugin

# SNMP OID
# http://www.net-snmp.org/docs/mibs/interfaces.html
# Dict key = interface_name
snmp_oid = {'default': {'interface_name': '1.3.6.1.2.1.2.2.1.2',
                        'cumulative_rx': '1.3.6.1.2.1.2.2.1.10',
                        'cumulative_tx': '1.3.6.1.2.1.2.2.1.16'}}

# Define the history items list
# All items in this list will be historised if the --enable-history tag is set
# 'color' define the graph color in #RGB format
items_history_list = [{'name': 'rx', 'color': '#00FF00', 'y_unit': 'bit/s'},
                      {'name': 'tx', 'color': '#FF0000', 'y_unit': 'bit/s'}]


class Plugin(GlancesPlugin):

    """Glances' network Plugin.

    stats is a list
    """

    def __init__(self, args=None):
        """Init the plugin."""
        GlancesPlugin.__init__(self, args=args, items_history_list=items_history_list)

        # We want to display the stat in the curse interface
        self.display_curse = True

        # Init the stats
        self.reset()

    def get_key(self):
        """Return the key of the list"""
        return 'interface_name'

    def reset(self):
        """Reset/init the stats."""
        self.stats = []

    @GlancesPlugin._log_result_decorator
    def update(self):
        """Update network stats using the input method.

        Stats is a list of dict (one dict per interface)
        """
        # Reset stats
        self.reset()

        if self.get_input() == 'local':
            # Update stats using the standard system lib

            # Grab network interface stat using the PsUtil net_io_counter method
            try:
                netiocounters = psutil.net_io_counters(pernic=True)
            except UnicodeDecodeError:
                return self.stats

            # Previous network interface stats are stored in the network_old variable
            if not hasattr(self, 'network_old'):
                # First call, we init the network_old var
                try:
                    self.network_old = netiocounters
                except (IOError, UnboundLocalError):
                    pass
            else:
                # By storing time data we enable Rx/s and Tx/s calculations in the
                # XML/RPC API, which would otherwise be overly difficult work
                # for users of the API
                time_since_update = getTimeSinceLastUpdate('net')

                # Loop over interfaces
                network_new = netiocounters
                for net in network_new:
                    try:
                        # Try necessary to manage dynamic network interface
                        netstat = {}
                        netstat['interface_name'] = net
                        netstat['time_since_update'] = time_since_update
                        netstat['cumulative_rx'] = network_new[net].bytes_recv
                        netstat['rx'] = (network_new[net].bytes_recv -
                                         self.network_old[net].bytes_recv)
                        netstat['cumulative_tx'] = network_new[net].bytes_sent
                        netstat['tx'] = (network_new[net].bytes_sent -
                                         self.network_old[net].bytes_sent)
                        netstat['cumulative_cx'] = (netstat['cumulative_rx'] +
                                                    netstat['cumulative_tx'])
                        netstat['cx'] = netstat['rx'] + netstat['tx']
                    except KeyError:
                        continue
                    else:
                        netstat['key'] = self.get_key()
                        self.stats.append(netstat)

                # Save stats to compute next bitrate
                self.network_old = network_new

        elif self.get_input() == 'snmp':
            # Update stats using SNMP

            # SNMP bulk command to get all network interface in one shot
            try:
                netiocounters = self.set_stats_snmp(snmp_oid=snmp_oid[self.get_short_system_name()],
                                                    bulk=True)
            except KeyError:
                netiocounters = self.set_stats_snmp(snmp_oid=snmp_oid['default'],
                                                    bulk=True)

            # Previous network interface stats are stored in the network_old variable
            if not hasattr(self, 'network_old'):
                # First call, we init the network_old var
                try:
                    self.network_old = netiocounters
                except (IOError, UnboundLocalError):
                    pass
            else:
                # See description in the 'local' block
                time_since_update = getTimeSinceLastUpdate('net')

                # Loop over interfaces
                network_new = netiocounters

                for net in network_new:
                    try:
                        # Try necessary to manage dynamic network interface
                        netstat = {}
                        # Windows: a tips is needed to convert HEX to TXT
                        # http://blogs.technet.com/b/networking/archive/2009/12/18/how-to-query-the-list-of-network-interfaces-using-snmp-via-the-ifdescr-counter.aspx
                        if self.get_short_system_name() == 'windows':
                            try:
                                netstat['interface_name'] = str(base64.b16decode(net[2:-2].upper()))
                            except TypeError:
                                netstat['interface_name'] = net
                        else:
                            netstat['interface_name'] = net
                        netstat['time_since_update'] = time_since_update
                        netstat['cumulative_rx'] = float(network_new[net]['cumulative_rx'])
                        netstat['rx'] = (float(network_new[net]['cumulative_rx']) -
                                         float(self.network_old[net]['cumulative_rx']))
                        netstat['cumulative_tx'] = float(network_new[net]['cumulative_tx'])
                        netstat['tx'] = (float(network_new[net]['cumulative_tx']) -
                                         float(self.network_old[net]['cumulative_tx']))
                        netstat['cumulative_cx'] = (netstat['cumulative_rx'] +
                                                    netstat['cumulative_tx'])
                        netstat['cx'] = netstat['rx'] + netstat['tx']
                    except KeyError:
                        continue
                    else:
                        netstat['key'] = self.get_key()
                        self.stats.append(netstat)

                # Save stats to compute next bitrate
                self.network_old = network_new

        # Update the history list
        self.update_stats_history(self.get_key())

        # Update the view
        self.update_views()

        return self.stats

    def update_views(self):
        """Update stats views"""
        # Call the father's method
        GlancesPlugin.update_views(self)

        # Add specifics informations
        # Alert
        for i in self.stats:
            ifrealname = i['interface_name'].split(':')[0]
            self.views[i[self.get_key()]]['rx']['decoration'] = self.get_alert(int(i['rx'] // i['time_since_update'] * 8),
                                                                               header=ifrealname + '_rx')
            self.views[i[self.get_key()]]['tx']['decoration'] = self.get_alert(int(i['tx'] // i['time_since_update'] * 8),
                                                                               header=ifrealname + '_tx')

    def msg_curse(self, args=None, max_width=None):
        """Return the dict to display in the curse interface."""

        # Init the return message
        ret = []

        # Only process if stats exist and display plugin enable...
        if not self.stats or args.disable_network:
            return ret

        # Max size for the interface name
        if max_width is not None and max_width >= 23:
            # Interface size name = max_width - space for interfaces bitrate
            ifname_max_width = max_width - 14
        else:
            ifname_max_width = 9

        # Build the string message
        # Header
        msg = '{0:{width}}'.format(_("NETWORK"), width=ifname_max_width)
        ret.append(self.curse_add_line(msg, "TITLE"))
        if args.network_cumul:
            # Cumulative stats
            if args.network_sum:
                # Sum stats
                msg = '{0:>14}'.format(_("Rx+Tx"))
                ret.append(self.curse_add_line(msg))
            else:
                # Rx/Tx stats
                msg = '{0:>7}'.format(_("Rx"))
                ret.append(self.curse_add_line(msg))
                msg = '{0:>7}'.format(_("Tx"))
                ret.append(self.curse_add_line(msg))
        else:
            # Bitrate stats
            if args.network_sum:
                # Sum stats
                msg = '{0:>14}'.format(_("Rx+Tx/s"))
                ret.append(self.curse_add_line(msg))
            else:
                msg = '{0:>7}'.format(_("Rx/s"))
                ret.append(self.curse_add_line(msg))
                msg = '{0:>7}'.format(_("Tx/s"))
                ret.append(self.curse_add_line(msg))
        # Interface list (sorted by name)
        for i in sorted(self.stats, key=operator.itemgetter(self.get_key())):
            # Do not display hidden interfaces
            if self.is_hide(i['interface_name']):
                continue
            # Format stats
            # Is there an alias for the interface name ?
            ifrealname = i['interface_name'].split(':')[0]
            ifname = self.has_alias(i['interface_name'])
            if ifname is None:
                ifname = ifrealname
            if len(ifname) > ifname_max_width:
                # Cut interface name if it is too long
                ifname = '_' + ifname[-ifname_max_width + 1:]
            if args.byte:
                # Bytes per second (for dummy)
                if args.network_cumul:
                    rx = self.auto_unit(int(i['cumulative_rx']))
                    tx = self.auto_unit(int(i['cumulative_tx']))
                    sx = self.auto_unit(int(i['cumulative_tx'])
                                        + int(i['cumulative_tx']))
                else:
                    rx = self.auto_unit(int(i['rx'] // i['time_since_update']))
                    tx = self.auto_unit(int(i['tx'] // i['time_since_update']))
                    sx = self.auto_unit(int(i['rx'] // i['time_since_update'])
                                        + int(i['tx'] // i['time_since_update']))
            else:
                # Bits per second (for real network administrator | Default)
                if args.network_cumul:
                    rx = self.auto_unit(int(i['cumulative_rx'] * 8)) + "b"
                    tx = self.auto_unit(int(i['cumulative_tx'] * 8)) + "b"
                    sx = self.auto_unit(int(i['cumulative_rx'] * 8)
                                        + int(i['cumulative_tx'] * 8)) + "b"
                else:
                    rx = self.auto_unit(int(i['rx'] // i['time_since_update'] * 8)) + "b"
                    tx = self.auto_unit(int(i['tx'] // i['time_since_update'] * 8)) + "b"
                    sx = self.auto_unit(int(i['rx'] // i['time_since_update'] * 8) +
                                        int(i['tx'] // i['time_since_update'] * 8)) + "b"
            # New line
            ret.append(self.curse_new_line())
            msg = '{0:{width}}'.format(ifname, width=ifname_max_width)
            ret.append(self.curse_add_line(msg))
            if args.network_sum:
                msg = '{0:>14}'.format(sx)
                ret.append(self.curse_add_line(msg))
            else:
                msg = '{0:>7}'.format(rx)
                ret.append(self.curse_add_line(
<<<<<<< HEAD
                    msg, self.get_alert(int(i['rx'] // i['time_since_update'] * 8),
                                        header=ifrealname + '_rx')))
                msg = '{0:>7}'.format(tx)
                ret.append(self.curse_add_line(
                    msg, self.get_alert(int(i['tx'] // i['time_since_update'] * 8),
                                        header=ifrealname + '_tx')))
=======
                    msg, self.get_views(item=i[self.get_key()], key='rx', option='decoration')))
                msg = '{0:>7}'.format(tx)
                ret.append(self.curse_add_line(
                    msg, self.get_views(item=i[self.get_key()], key='tx', option='decoration')))
>>>>>>> b025cddf

        return ret<|MERGE_RESOLUTION|>--- conflicted
+++ resolved
@@ -294,18 +294,9 @@
             else:
                 msg = '{0:>7}'.format(rx)
                 ret.append(self.curse_add_line(
-<<<<<<< HEAD
-                    msg, self.get_alert(int(i['rx'] // i['time_since_update'] * 8),
-                                        header=ifrealname + '_rx')))
-                msg = '{0:>7}'.format(tx)
-                ret.append(self.curse_add_line(
-                    msg, self.get_alert(int(i['tx'] // i['time_since_update'] * 8),
-                                        header=ifrealname + '_tx')))
-=======
                     msg, self.get_views(item=i[self.get_key()], key='rx', option='decoration')))
                 msg = '{0:>7}'.format(tx)
                 ret.append(self.curse_add_line(
                     msg, self.get_views(item=i[self.get_key()], key='tx', option='decoration')))
->>>>>>> b025cddf
 
         return ret