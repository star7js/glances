--- conflicted
+++ resolved
@@ -1,8 +1,4 @@
-<<<<<<< HEAD
-.TH glances 1  "December, 2014" "version 2.2.1" "USER COMMANDS"
-=======
 .TH glances 1  "January, 2015" "version 2.3" "USER COMMANDS"
->>>>>>> 67e21a60
 .SH NAME
 glances \- A cross-platform curses-based system monitoring tool
 .SH SYNOPSIS
