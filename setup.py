#!/usr/bin/env python

import glob
import os
import re
import sys
from io import open

from setuptools import setup, Command


if sys.version_info < (3, 4):
    print('Glances requires at least Python 3.4 to run.')
    sys.exit(1)

# Global functions
##################

with open(os.path.join('glances', '__init__.py'), encoding='utf-8') as f:
    version = re.search(r"^__version__ = ['\"]([^'\"]*)['\"]", f.read(), re.M).group(1)

if not version:
    raise RuntimeError('Cannot find Glances version information.')

with open('README.rst', encoding='utf-8') as f:
    long_description = f.read()


def get_data_files():
    data_files = [
        ('share/doc/glances', ['AUTHORS', 'COPYING', 'NEWS.rst', 'README.rst',
                               'CONTRIBUTING.md', 'conf/glances.conf']),
        ('share/man/man1', ['docs/man/glances.1'])
    ]

    return data_files


def get_install_requires():
    requires = [
        'psutil>=5.6.7',
        'defusedxml',
        'packaging',
        'future; python_version < "3.0"',
        'ujson<3; python_version < "3.0"',
        'ujson<4; python_version >= "3.5" and python_version < "3.6"',
        'ujson<5; python_version >= "3.6" and python_version < "3.7"',
        'ujson>=5.4.0; python_version >= "3.7"',
    ]
    if sys.platform.startswith('win'):
        requires.append('bottle')
        requires.append('requests')

    return requires


def get_install_extras_require():
    extras_require = {
        'action': ['chevron'],
<<<<<<< HEAD
        'browser': ['zeroconf>=0.19.1'],
=======
        'browser': ['zeroconf==0.62.0' if PY2 else 'zeroconf>=0.19.1'],
>>>>>>> 156d8b61
        'cloud': ['requests'],
        'containers': ['docker>=6.1.1', 'python-dateutil', 'six'],
        'export': ['bernhard', 'cassandra-driver', 'couchdb', 'elasticsearch',
<<<<<<< HEAD
                   'graphitesender', 'influxdb>=1.0.0', 'influxdb-client',
                   'kafka-python', 'pika', 'paho-mqtt', 'potsdb', 'prometheus_client',
                   'pyzmq', 'statsd'],
        'folders': ['scandir'],
        'gpu': ['py3nvml'],
=======
                   'graphitesender', 'influxdb>=1.0.0', 'kafka-python',
                   'pika', 'paho-mqtt', 'potsdb', 'prometheus_client', 'pyzmq',
                   'statsd'],
        'folders': ['scandir'],  # python_version<"3.5"
>>>>>>> 156d8b61
        'graph': ['pygal'],
        'ip': ['netifaces'],
        'raid': ['pymdstat'],
        'smart': ['pySMART.smartx'],
        'snmp': ['pysnmp'],
        'sparklines': ['sparklines'],
        'web': ['bottle', 'requests'],
        'wifi': ['wifi']
        # 'gpu' and 'sensors' ==> See below
    }
<<<<<<< HEAD
=======
    if PY3:
        extras_require['export'].append('influxdb-client')
        extras_require['export'].append('pymongo')
        extras_require['gpu'] = ['py3nvml']
        extras_require['podman'] = ['podman']
>>>>>>> 156d8b61
    if sys.platform.startswith('linux'):
        extras_require['sensors'] = ['batinfo']

    # Add automatically the 'all' target
    extras_require.update({'all': [i[0] for i in extras_require.values()]})

    return extras_require


class tests(Command):
    user_options = []

    def initialize_options(self):
        pass

    def finalize_options(self):
        pass

    def run(self):
        import subprocess
        import sys
        for t in glob.glob('unitest.py'):
            ret = subprocess.call([sys.executable, t]) != 0
            if ret != 0:
                raise SystemExit(ret)
        raise SystemExit(0)


# Setup !

setup(
    name='Glances',
    version=version,
    description="A cross-platform curses-based monitoring tool",
    long_description=long_description,
    author='Nicolas Hennion',
    author_email='nicolas@nicolargo.com',
    url='https://github.com/nicolargo/glances',
    license='LGPLv3',
    keywords="cli curses monitoring system",
    python_requires=">=2.7, !=3.0.*, !=3.1.*, !=3.2.*, !=3.3.*",
    install_requires=get_install_requires(),
    extras_require=get_install_extras_require(),
    packages=['glances'],
    include_package_data=True,
    data_files=get_data_files(),
    cmdclass={'test': tests},
    test_suite="unitest.py",
    entry_points={"console_scripts": ["glances=glances:main"]},
    classifiers=[
        'Development Status :: 5 - Production/Stable',
        'Environment :: Console :: Curses',
        'Environment :: Web Environment',
        'Framework :: Bottle',
        'Intended Audience :: Developers',
        'Intended Audience :: End Users/Desktop',
        'Intended Audience :: System Administrators',
        'License :: OSI Approved :: GNU Lesser General Public License v3 (LGPLv3)',
        'Operating System :: OS Independent',
        'Programming Language :: Python :: 3',
        'Programming Language :: Python :: 3.7',
        'Programming Language :: Python :: 3.8',
        'Programming Language :: Python :: 3.9',
        'Programming Language :: Python :: 3.10',
        'Programming Language :: Python :: 3.11',
        'Topic :: System :: Monitoring'
    ]
)<|MERGE_RESOLUTION|>--- conflicted
+++ resolved
@@ -57,26 +57,15 @@
 def get_install_extras_require():
     extras_require = {
         'action': ['chevron'],
-<<<<<<< HEAD
         'browser': ['zeroconf>=0.19.1'],
-=======
-        'browser': ['zeroconf==0.62.0' if PY2 else 'zeroconf>=0.19.1'],
->>>>>>> 156d8b61
         'cloud': ['requests'],
-        'containers': ['docker>=6.1.1', 'python-dateutil', 'six'],
+        'containers': ['docker>=6.1.1', 'python-dateutil', 'six', 'podman'],
         'export': ['bernhard', 'cassandra-driver', 'couchdb', 'elasticsearch',
-<<<<<<< HEAD
-                   'graphitesender', 'influxdb>=1.0.0', 'influxdb-client',
+                   'graphitesender', 'influxdb>=1.0.0', 'influxdb-client', 'pymongo',
                    'kafka-python', 'pika', 'paho-mqtt', 'potsdb', 'prometheus_client',
                    'pyzmq', 'statsd'],
         'folders': ['scandir'],
         'gpu': ['py3nvml'],
-=======
-                   'graphitesender', 'influxdb>=1.0.0', 'kafka-python',
-                   'pika', 'paho-mqtt', 'potsdb', 'prometheus_client', 'pyzmq',
-                   'statsd'],
-        'folders': ['scandir'],  # python_version<"3.5"
->>>>>>> 156d8b61
         'graph': ['pygal'],
         'ip': ['netifaces'],
         'raid': ['pymdstat'],
@@ -87,14 +76,6 @@
         'wifi': ['wifi']
         # 'gpu' and 'sensors' ==> See below
     }
-<<<<<<< HEAD
-=======
-    if PY3:
-        extras_require['export'].append('influxdb-client')
-        extras_require['export'].append('pymongo')
-        extras_require['gpu'] = ['py3nvml']
-        extras_require['podman'] = ['podman']
->>>>>>> 156d8b61
     if sys.platform.startswith('linux'):
         extras_require['sensors'] = ['batinfo']
 
